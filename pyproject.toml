--- conflicted
+++ resolved
@@ -13,12 +13,9 @@
     'matplotlib>=3.8,<4',
     "tqdm[notebook]>4,<5",
     "pyproj>3,<4",
-<<<<<<< HEAD
     "scipy>=1.5.4,<2"
-=======
     "folium>=0.20.0",
     "geopandas>=1.1.1"
->>>>>>> dcb3347c
 ]
 license = { file = "LICENSE" }
 readme = "README.md"
